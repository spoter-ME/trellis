--- conflicted
+++ resolved
@@ -5,14 +5,8 @@
     }
     plugins {
         id 'biz.aQute.bnd.builder' version "4.1.0"
-<<<<<<< HEAD
-        id 'com.palantir.docker' version "0.24.0"
         id 'info.solidsoft.pitest' version "1.4.7"
         id 'io.quarkus' version "1.2.1.Final"
-=======
-        id 'info.solidsoft.pitest' version "1.4.6"
-        id 'io.quarkus' version "1.2.0.Final"
->>>>>>> 7e488d87
         id "net.wasdev.wlp.gradle.plugins.Liberty" version "2.7"
     }
 }
